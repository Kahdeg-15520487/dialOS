/**
 * dialScript VM Core Implementation
 * 
 * Stack-based virtual machine with cooperative multitasking
 */

#include "../../include/vm/vm_core.h"
#include <cstring>
#include <sstream>
#include <iostream>
#include <fstream>
#include <filesystem>
#include <cmath>

namespace dialos {
namespace vm {

VMState::VMState(const compiler::BytecodeModule& module, ValuePool& pool, PlatformInterface& platform)
    : module_(module), pool_(pool), platform_(platform), pc_(module.mainEntryPoint), running_(false), 
      sleeping_(false), sleepUntil_(0) {
    
    // Set VM reference in platform for callback invocation
    platform_.setVM(this);
    
    // Copy code from module
    code_ = module_.code;
    
    // Initialize globals with null
    for (const auto& name : module_.globals) {
        globals_[name] = Value::Null();
    }
    
    // Initialize built-in 'os' object if present
    auto osIt = globals_.find("os");
    if (osIt != globals_.end()) {
        vm::Object* osObj = pool_.allocateObject("OS");
        if (osObj) {
            // Add console object
            vm::Object* consoleObj = pool_.allocateObject("Console");
            if (consoleObj) {
                osObj->fields["console"] = Value::Object(consoleObj);
            }
            
            // Add system object
            vm::Object* systemObj = pool_.allocateObject("System");
            if (systemObj) {
                osObj->fields["system"] = Value::Object(systemObj);
            }
            
            // Add display object
            vm::Object* displayObj = pool_.allocateObject("Display");
            if (displayObj) {
                osObj->fields["display"] = Value::Object(displayObj);
            }
            
            // Add encoder object
            vm::Object* encoderObj = pool_.allocateObject("Encoder");
            if (encoderObj) {
                osObj->fields["encoder"] = Value::Object(encoderObj);
            }
            
            // Add touch object
            vm::Object* touchObj = pool_.allocateObject("Touch");
            if (touchObj) {
                osObj->fields["touch"] = Value::Object(touchObj);
            }
            
            // Add app object
            vm::Object* appObj = pool_.allocateObject("App");
            if (appObj) {
                osObj->fields["app"] = Value::Object(appObj);
            }
            
            // Add rfid object
            vm::Object* rfidObj = pool_.allocateObject("RFID");
            if (rfidObj) {
                osObj->fields["rfid"] = Value::Object(rfidObj);
            }
            
            // Add file object
            vm::Object* fileObj = pool_.allocateObject("File");
            if (fileObj) {
                osObj->fields["file"] = Value::Object(fileObj);
            }
            
            // Add gpio object
            vm::Object* gpioObj = pool_.allocateObject("GPIO");
            if (gpioObj) {
                osObj->fields["gpio"] = Value::Object(gpioObj);
            }
            
            // Add i2c object
            vm::Object* i2cObj = pool_.allocateObject("I2C");
            if (i2cObj) {
                osObj->fields["i2c"] = Value::Object(i2cObj);
            }
            
            // Add buzzer object
            vm::Object* buzzerObj = pool_.allocateObject("Buzzer");
            if (buzzerObj) {
                osObj->fields["buzzer"] = Value::Object(buzzerObj);
            }
            
            globals_["os"] = Value::Object(osObj);
        }
    }
}

void VMState::reset() {
    pc_ = module_.mainEntryPoint;
    running_ = true;
    sleeping_ = false;
    sleepUntil_ = 0;
    stack_.clear();
    callStack_.clear();
    exceptionHandlers_.clear();
    error_.clear();
    
    // Reset globals except "os" which contains the platform interface
    for (auto& pair : globals_) {
        if (pair.first != "os") {
            pair.second = Value::Null();
        }
    }
}

void VMState::checkSleepState() {
    if (sleeping_) {
        uint64_t currentTime = platform_.system_getTime();
        if (currentTime >= sleepUntil_) {
            sleeping_ = false;
        }
    }
}

bool VMState::invokeFunction(const Value& callback, const std::vector<Value>& args) {
    // Validate callback is a function
    if (!callback.isFunction()) {
        return false;
    }
    
    const Function* func = callback.asFunction();
    if (func == nullptr) {
        return false;
    }
    
    // Validate argument count
    if (args.size() != func->paramCount) {
        // Set detailed error message for parameter count mismatch
        std::string functionName = (func->functionIndex < module_.functions.size()) ? 
                                 module_.functions[func->functionIndex] : "<callback>";
        error_ = "Parameter count mismatch: function '" + functionName + 
                "' expects " + std::to_string(func->paramCount) + 
                " parameter(s), but " + std::to_string(args.size()) + " provided";
        return false;
    }
    
    // Get function entry point
    uint32_t functionIndex = func->functionIndex;
    if (functionIndex >= module_.functionEntryPoints.size()) {
        return false;
    }
    
    uint32_t entryPC = module_.functionEntryPoints[functionIndex];
    
    // Save current state
    uint32_t savedPC = static_cast<uint32_t>(pc_);
    size_t stackSizeBefore = stack_.size();
    
    // Create call frame
    CallFrame frame;
    frame.returnPC = savedPC;
    frame.stackBase = stack_.size();
    frame.functionName = (functionIndex < module_.functions.size()) ? 
                         module_.functions[functionIndex] : "<callback>";
    
    // Copy arguments to call frame locals (indexed by parameter number)
    for (uint8_t i = 0; i < args.size(); i++) {
        frame.locals[i] = args[i];
    }
    
    // Push call frame
    callStack_.push_back(frame);
    
    // Jump to function
    pc_ = entryPC;
    
    // Execute the function until it returns
    // Track call stack depth to know when callback completes
    size_t callDepthBefore = callStack_.size();
    
    // Temporarily enable running state for callback execution
    // (callbacks can run even if main script has finished)
    bool wasRunning = running_;
    running_ = true;
    
    while (callStack_.size() >= callDepthBefore && !hasError() && running_) {
        VMResult result = step();
        if (result == VMResult::ERROR) {
            platform_.console_log("[VM] ERROR in callback execution!");
            if (!error_.empty()) {
                platform_.console_log("[VM] Error: " + error_);
            }
            // Determine if this is a fatal error
            bool isFatalError = error_.find("Out of memory") != std::string::npos;

            // Unwind any frames pushed for the callback so VM state is consistent
            while (callStack_.size() >= callDepthBefore) {
                callStack_.pop_back();
            }

            // Restore PC and stack to the state before the callback
            pc_ = savedPC;
            while (stack_.size() > stackSizeBefore) pop();

                // Treat any error during a callback as fatal. Do not clear the error.
                platform_.console_log("[VM] ERROR during callback - halting VM");
                // Ensure VM is stopped so host/emulator can inspect state and report diagnostics
                running_ = false;
                return false;
        }
        if (result == VMResult::FINISHED) {
            break;
        }
    }
    
    // Check if callback execution left an error
    bool hadError = hasError();
    if (hadError) {
        platform_.console_log("[VM] Callback left error state!");
        platform_.console_log("[VM] Error: " + error_);
        
        // Treat any error during a callback as fatal. Do not clear the error.
        platform_.console_log("[VM] ERROR during callback - halting VM");
        running_ = false;  // Stop the VM completely
        return false;
    }
    
    // Restore original running state only if no error occurred
    running_ = wasRunning;
    
    // Restore PC to where we were before callback
    pc_ = savedPC;
    
    // Restore stack to exact state before callback
    // The callback's RETURN cleans up to its stackBase and pushes return value
    // We need to remove everything the callback added (including return value)
    while (stack_.size() > stackSizeBefore) {
        pop();
    }
    
    size_t stackSizeAfter = stack_.size();
    
    if (stackSizeAfter != stackSizeBefore) {
        platform_.console_warn("[VM] WARNING: Stack imbalance! Delta: " + 
                            std::to_string((int)stackSizeAfter - (int)stackSizeBefore));
    }
    
    // Clean up unreferenced strings after callback completes
    pool_.garbageCollectStrings();
    
    return !hasError();
}

Value VMState::pop() {
    if (stack_.empty()) {
        setError("Stack underflow");
        return Value::Null();
    }
    Value v = stack_.back();
    stack_.pop_back();
    return v;
}

Value VMState::peek(size_t offset) const {
    if (offset >= stack_.size()) {
        return Value::Null();
    }
    return stack_[stack_.size() - 1 - offset];
}

void VMState::setError(const std::string& msg) {
    error_ = msg;
    // If stack underflow, ask platform to dump VM state (platform-level I/O requested)
    if (msg == "Stack underflow") {
        try {
            platform_.dumpVMState(*this, pc_, msg);
        } catch (...) {
            platform_.console_log("[VM] Failed to run platform dumpVMState()");
        }
    }
    // mark VM as not running after recording the error
    running_ = false;
}

Value VMState::loadConstant(uint16_t index) {
    if (index >= module_.constants.size()) {
        setError("Invalid constant index");
        return Value::Null();
    }
    
    // Allocate string in heap
    std::string* str = pool_.allocateString(module_.constants[index]);
    if (!str) {
        setError("Out of memory allocating string constant");
        return Value::Null();
    }
    
    return Value::StringFromPool(str);
}

Value VMState::loadGlobal(uint16_t index) {
    if (index >= module_.globals.size()) {
        setError("Invalid global index");
        return Value::Null();
    }
    
    const std::string& name = module_.globals[index];
    auto it = globals_.find(name);
    if (it != globals_.end()) {
        Value v = it->second;
        if (v.isNull()) {
            platform_.console_log(std::string("loadGlobal: global '") + name + " is null");
        }
        return v;
    }
    
    platform_.console_log(std::string("loadGlobal: global '") + name + " not found, returning null");
    return Value::Null();
}

void VMState::storeGlobal(uint16_t index, const Value& value) {
    if (index >= module_.globals.size()) {
        setError("Invalid global index");
        return;
    }
    
    const std::string& name = module_.globals[index];
    globals_[name] = value;
    // Logging removed to reduce verbosity during normal operation
}

VMResult VMState::execute(uint32_t maxInstructions) {
    if (!running_) {
        return VMResult::ERROR;
    }
    
    // Check if we're sleeping
    checkSleepState();
    if (sleeping_) {
        return VMResult::YIELD;
    }
    
    uint32_t executed = 0;
    
    while (running_ && executed < maxInstructions && pc_ < code_.size()) {
        VMResult result = executeInstruction();
        
        if (result != VMResult::OK) {
            return result;
        }
        
        // Check sleep state after each instruction
        checkSleepState();
        if (sleeping_) {
            return VMResult::YIELD;
        }
        
        executed++;
    }
    
    if (pc_ >= code_.size()) {
        running_ = false;
        return VMResult::FINISHED;
    }
    
    return VMResult::OK;
}

VMResult VMState::executeInstruction() {
    if (pc_ >= code_.size()) {
        running_ = false;
        return VMResult::FINISHED;
    }
    
    compiler::Opcode op = static_cast<compiler::Opcode>(code_[pc_++]);
    
    switch (op) {
        // ===== Stack Operations =====
        case compiler::Opcode::NOP:
            // No operation
            break;
            
        case compiler::Opcode::POP:
            pop();
            break;
            
        case compiler::Opcode::DUP:
            if (!stack_.empty()) {
                push(stack_.back());
            }
            break;
            
        case compiler::Opcode::SWAP:
            if (stack_.size() >= 2) {
                Value a = pop();
                Value b = pop();
                push(a);
                push(b);
            }
            break;
            
        // ===== Constants =====
        case compiler::Opcode::PUSH_NULL:
            push(Value::Null());
            break;
            
        case compiler::Opcode::PUSH_TRUE:
            push(Value::Bool(true));
            break;
            
        case compiler::Opcode::PUSH_FALSE:
            push(Value::Bool(false));
            break;
            
        case compiler::Opcode::PUSH_I8: {
            int8_t value = static_cast<int8_t>(readU8());
            push(Value::Int32(value));
            break;
        }
        
        case compiler::Opcode::PUSH_I16: {
            int16_t value = static_cast<int16_t>(readU16());
            push(Value::Int32(value));
            break;
        }
        
        case compiler::Opcode::PUSH_I32: {
            int32_t value = readI32();
            push(Value::Int32(value));
            break;
        }
        
        case compiler::Opcode::PUSH_F32: {
            float value = readF32();
            push(Value::Float32(value));
            break;
        }
        
        case compiler::Opcode::PUSH_STR: {
            uint16_t index = readU16();
            push(loadConstant(index));
            break;
        }
        
        // ===== Local Variables =====
        case compiler::Opcode::LOAD_LOCAL: {
            uint8_t index = readU8();
            if (callStack_.empty()) {
                setError("No active call frame");
                return VMResult::ERROR;
            }
            
            auto& frame = callStack_.back();
            auto it = frame.locals.find(index);
            if (it != frame.locals.end()) {
                push(it->second);
            } else {
                push(Value::Null());
            }
            break;
        }
        
        case compiler::Opcode::STORE_LOCAL: {
            uint8_t index = readU8();
            Value value = pop();
            
            if (callStack_.empty()) {
                setError("No active call frame");
                return VMResult::ERROR;
            }
            
            callStack_.back().locals[index] = value;
            break;
        }
        
        // ===== Global Variables =====
        case compiler::Opcode::LOAD_GLOBAL: {
            uint16_t index = readU16();
            push(loadGlobal(index));
            break;
        }
        
        case compiler::Opcode::STORE_GLOBAL: {
            uint16_t index = readU16();
            Value value = pop();
            storeGlobal(index, value);
            break;
        }
        
        // ===== Arithmetic Operations =====
        case compiler::Opcode::ADD: {
            Value b = pop();
            Value a = pop();
            push(add(a, b));
            break;
        }
        
        case compiler::Opcode::SUB: {
            Value b = pop();
            Value a = pop();
            push(subtract(a, b));
            break;
        }
        
        case compiler::Opcode::MUL: {
            Value b = pop();
            Value a = pop();
            push(multiply(a, b));
            break;
        }
        
        case compiler::Opcode::DIV: {
            Value b = pop();
            Value a = pop();
            Value result = divide(a, b);
            if (!running_) {
                pc_--; // Set PC back to the instruction that caused the error
                return VMResult::ERROR; // Check for division by zero error
            }
            push(result);
            break;
        }
        
        case compiler::Opcode::MOD: {
            Value b = pop();
            Value a = pop();
            push(modulo(a, b));
            break;
        }
        
        case compiler::Opcode::NEG: {
            Value v = pop();
            push(negate(v));
            break;
        }
        
        case compiler::Opcode::STR_CONCAT: {
            Value b = pop();
            Value a = pop();
            std::string result = a.toString() + b.toString();
            std::string* str = pool_.allocateString(result);
            if (!str) {
                // Try garbage collection and retry
                pool_.garbageCollectStrings();
                str = pool_.allocateString(result);
                if (!str) {
                    setError("Out of memory in string concatenation");
                    return VMResult::OUT_OF_MEMORY;
                }
            }
            push(Value::StringFromPool(str));
            break;
        }
        
        case compiler::Opcode::TEMPLATE_FORMAT: {
            uint8_t argCount = readU8();
            
            // Pop template string
            Value templateVal = pop();
            if (!templateVal.isString()) {
                setError("TEMPLATE_FORMAT: template must be string");
                return VMResult::ERROR;
            }
            
            // Pop arguments (in reverse order due to stack)
            std::vector<Value> args(argCount);
            for (int i = argCount - 1; i >= 0; i--) {
                args[i] = pop();
            }
            
            // Format template string with arguments
            std::string result = formatTemplate(templateVal.toString(), args);
            
            // Intern the result
            std::string* str = pool_.allocateString(result);
            if (!str) {
                // Try garbage collection and retry
                pool_.garbageCollectStrings();
                str = pool_.allocateString(result);
                if (!str) {
                    setError("Out of memory in template formatting");
                    return VMResult::OUT_OF_MEMORY;
                }
            }
            push(Value::StringFromPool(str));
            break;
        }
        
        // ===== Comparison Operations =====
        case compiler::Opcode::EQ: {
            Value b = pop();
            Value a = pop();
            push(compare_eq(a, b));
            break;
        }
        
        case compiler::Opcode::NE: {
            Value b = pop();
            Value a = pop();
            push(compare_ne(a, b));
            break;
        }
        
        case compiler::Opcode::LT: {
            Value b = pop();
            Value a = pop();
            push(compare_lt(a, b));
            break;
        }
        
        case compiler::Opcode::LE: {
            Value b = pop();
            Value a = pop();
            push(compare_le(a, b));
            break;
        }
        
        case compiler::Opcode::GT: {
            Value b = pop();
            Value a = pop();
            push(compare_gt(a, b));
            break;
        }
        
        case compiler::Opcode::GE: {
            Value b = pop();
            Value a = pop();
            push(compare_ge(a, b));
            break;
        }
        
        // ===== Logical Operations =====
        case compiler::Opcode::NOT: {
            Value v = pop();
            push(logical_not(v));
            break;
        }
        
        case compiler::Opcode::AND: {
            Value b = pop();
            Value a = pop();
            push(logical_and(a, b));
            break;
        }
        
        case compiler::Opcode::OR: {
            Value b = pop();
            Value a = pop();
            push(logical_or(a, b));
            break;
        }
        
        // ===== Control Flow =====
        case compiler::Opcode::JUMP: {
            int32_t offset = readI32();
            pc_ = static_cast<size_t>(static_cast<int32_t>(pc_) + offset);
            break;
        }
        
        case compiler::Opcode::JUMP_IF: {
            int32_t offset = readI32();
            Value condition = pop();
            if (condition.isTruthy()) {
                pc_ = static_cast<size_t>(static_cast<int32_t>(pc_) + offset);
            }
            break;
        }
        
        case compiler::Opcode::JUMP_IF_NOT: {
            int32_t offset = readI32();
            Value condition = pop();
            if (!condition.isTruthy()) {
                pc_ = static_cast<size_t>(static_cast<int32_t>(pc_) + offset);
            }
            break;
        }
        
        // ===== Function Calls =====
        case compiler::Opcode::CALL: {
            uint16_t funcIndex = readU16();
            uint8_t argCount = readU8();
            
            if (funcIndex >= module_.functions.size()) {
                setError("Invalid function index: " + std::to_string(funcIndex));
                return VMResult::ERROR;
            }
            
            // Get function entry point
            if (funcIndex >= module_.functionEntryPoints.size()) {
                setError("Function entry point not found for: " + module_.functions[funcIndex]);
                return VMResult::ERROR;
            }
            
            uint32_t entryPoint = module_.functionEntryPoints[funcIndex];
            if (entryPoint == 0 && funcIndex != 0) { // Allow PC 0 for first function
                setError("Function not defined: " + module_.functions[funcIndex]);
                return VMResult::ERROR;
            }
            
            // Create new call frame
            CallFrame frame;
            frame.returnPC = pc_;
            frame.stackBase = stack_.size() - argCount; // Arguments start here
            frame.functionName = module_.functions[funcIndex];
            
            // Store arguments in local variables (0, 1, 2, ...)
            // Arguments are on stack in order: arg0, arg1, arg2, ...
            for (uint8_t i = 0; i < argCount; i++) {
                if (frame.stackBase + i < stack_.size()) {
                    frame.locals[i] = stack_[frame.stackBase + i];
                }
            }
            
            // Remove arguments from stack but keep stack base for locals
            stack_.resize(frame.stackBase);
            
            // Push call frame and jump to function
            callStack_.push_back(frame);
            pc_ = entryPoint;
            
            break;
        }
        
        case compiler::Opcode::CALL_NATIVE: {
            uint16_t funcIndex = readU16();
            uint8_t argCount = readU8();
            
            if (funcIndex >= module_.functions.size()) {
                setError("Invalid native function index");
                return VMResult::ERROR;
            }
            
            // Stack layout: [..., receiver, arg1, arg2, ..., argN]
            // Arguments are on top, receiver is below them
            
            const std::string& funcName = module_.functions[funcIndex];
            
            // Get native function ID from name
            NativeFunctionID funcID = getNativeFunctionID(funcName);
            
            // Dispatch to native functions using switch (compiler can optimize to jump table)
            switch (funcID) {
                // ===== Console Functions =====
                case NativeFunctionID::CONSOLE_LOG: {
                    if (argCount < 1) {
                        setError("log() requires at least 1 argument");
                        return VMResult::ERROR;
                    }
                    // Pop arguments in reverse order (last arg is on top)
                    Value arg = pop();
                    for (uint8_t i = 1; i < argCount; i++) pop(); // Pop remaining args
                    platform_.console_log(arg.toString());
                    
                    push(Value::Null());
                    break;
                }
                
                case NativeFunctionID::CONSOLE_WARN: {
                    if (argCount < 1) {
                        setError("warn() requires at least 1 argument");
                        return VMResult::ERROR;
                    }
                    Value arg = pop();
                    for (uint8_t i = 1; i < argCount; i++) pop();
                    platform_.console_warn(arg.toString());
                    
                    push(Value::Null());
                    break;
                }
                
                case NativeFunctionID::CONSOLE_ERROR: {
                    if (argCount < 1) {
                        setError("error() requires at least 1 argument");
                        return VMResult::ERROR;
                    }
                    Value arg = pop();
                    for (uint8_t i = 1; i < argCount; i++) pop();
                    platform_.console_error(arg.toString());
                    
                    push(Value::Null());
                    break;
                }
                
                // ===== Display Functions =====
                case NativeFunctionID::DISPLAY_CLEAR: {
                    if (argCount < 1) {
                        setError("clear() requires at least 1 argument");
                        return VMResult::ERROR;
                    }
                    Value colorVal = pop();
                    uint32_t color = colorVal.isInt32() ? static_cast<uint32_t>(colorVal.int32Val) : 0;
                    platform_.display_clear(color);
                    
                    for (uint8_t i = 1; i < argCount; i++) pop();
                    push(Value::Null());
                    break;
                }
                
                case NativeFunctionID::DISPLAY_DRAW_TEXT: {
                    if (argCount < 5) {
                        setError("drawText() requires 5 arguments");
                        return VMResult::ERROR;
                    }
                    Value sizeVal = pop();
                    Value colorVal = pop();
                    Value textVal = pop();
                    Value yVal = pop();
                    Value xVal = pop();
                    
                    platform_.display_drawText(
                        xVal.isInt32() ? xVal.int32Val : 0,
                        yVal.isInt32() ? yVal.int32Val : 0,
                        textVal.toString(),
                        colorVal.isInt32() ? static_cast<uint32_t>(colorVal.int32Val) : 0xFFFFFF,
                        sizeVal.isInt32() ? sizeVal.int32Val : 1
                    );
                    
                    for (uint8_t i = 5; i < argCount; i++) pop();
                    push(Value::Null());
                    break;
                }
                
                case NativeFunctionID::DISPLAY_DRAW_RECT: {
                    if (argCount < 6) {
                        setError("drawRect() requires 6 arguments");
                        return VMResult::ERROR;
                    }
                    Value filledVal = pop();
                    Value colorVal = pop();
                    Value hVal = pop();
                    Value wVal = pop();
                    Value yVal = pop();
                    Value xVal = pop();
                    
                    platform_.display_drawRect(
                        xVal.isInt32() ? xVal.int32Val : 0,
                        yVal.isInt32() ? yVal.int32Val : 0,
                        wVal.isInt32() ? wVal.int32Val : 0,
                        hVal.isInt32() ? hVal.int32Val : 0,
                        colorVal.isInt32() ? static_cast<uint32_t>(colorVal.int32Val) : 0xFFFFFF,
                        filledVal.isTruthy()
                    );
                    
                    for (uint8_t i = 6; i < argCount; i++) pop();
                    push(Value::Null());
                    break;
                }
                
                case NativeFunctionID::DISPLAY_DRAW_CIRCLE: {
                    if (argCount < 5) {
                        setError("drawCircle() requires 5 arguments");
                        return VMResult::ERROR;
                    }
                    
                    // Pop arguments first (they're on top of stack)
                    Value filledVal = pop();
                    Value colorVal = pop();
                    Value rVal = pop();
                    Value yVal = pop();
                    Value xVal = pop();
                    // Then pop receiver (it's below the arguments)
                    
                    // Debug logging
                    int x = xVal.isInt32() ? xVal.int32Val : 0;
                    int y = yVal.isInt32() ? yVal.int32Val : 0;
                    int r = rVal.isInt32() ? rVal.int32Val : 0;
                    uint32_t color = colorVal.isInt32() ? static_cast<uint32_t>(colorVal.int32Val) : 0xFFFFFF;
                    bool filled = filledVal.isTruthy();
                    
                    platform_.display_drawCircle(x, y, r, color, filled);
                    
                    for (uint8_t i = 5; i < argCount; i++) pop();
                    push(Value::Null());
                    break;
                }
                
                case NativeFunctionID::DISPLAY_DRAW_LINE: {
                    if (argCount < 5) {
                        setError("drawLine() requires 5 arguments");
                        return VMResult::ERROR;
                    }
                    Value colorVal = pop();
                    Value y2Val = pop();
                    Value x2Val = pop();
                    Value y1Val = pop();
                    Value x1Val = pop();
                    
                    platform_.display_drawLine(
                        x1Val.isInt32() ? x1Val.int32Val : 0,
                        y1Val.isInt32() ? y1Val.int32Val : 0,
                        x2Val.isInt32() ? x2Val.int32Val : 0,
                        y2Val.isInt32() ? y2Val.int32Val : 0,
                        colorVal.isInt32() ? static_cast<uint32_t>(colorVal.int32Val) : 0xFFFFFF
                    );
                    
                    for (uint8_t i = 5; i < argCount; i++) pop();
                    push(Value::Null());
                    break;
                }
                
                case NativeFunctionID::DISPLAY_DRAW_PIXEL: {
                    if (argCount < 3) {
                        setError("drawPixel() requires 3 arguments");
                        return VMResult::ERROR;
                    }
                    Value colorVal = pop();
                    Value yVal = pop();
                    Value xVal = pop();
                    
                    platform_.display_drawPixel(
                        xVal.isInt32() ? xVal.int32Val : 0,
                        yVal.isInt32() ? yVal.int32Val : 0,
                        colorVal.isInt32() ? static_cast<uint32_t>(colorVal.int32Val) : 0xFFFFFF
                    );
                    
                    for (uint8_t i = 3; i < argCount; i++) pop();
                    push(Value::Null());
                    break;
                }
                
                case NativeFunctionID::DISPLAY_SET_BRIGHTNESS: {
                    if (argCount < 1) {
                        setError("setBrightness() requires 1 argument");
                        return VMResult::ERROR;
                    }
                    Value levelVal = pop();
                    
                    platform_.display_setBrightness(levelVal.isInt32() ? levelVal.int32Val : 128);
                    
                    for (uint8_t i = 1; i < argCount; i++) pop();
                    push(Value::Null());
                    break;
                }
                
                case NativeFunctionID::DISPLAY_GET_WIDTH: {
                    for (uint8_t i = 0; i < argCount; i++) pop();
                    
                    push(Value::Int32(platform_.display_getWidth()));
                    break;
                }
                
                case NativeFunctionID::DISPLAY_GET_HEIGHT: {
                    for (uint8_t i = 0; i < argCount; i++) pop();
                    
                    push(Value::Int32(platform_.display_getHeight()));
                    break;
                }
                
                // ===== Encoder Functions =====
                case NativeFunctionID::ENCODER_GET_BUTTON: {
                    for (uint8_t i = 0; i < argCount; i++) pop();
                    
                    push(Value::Bool(platform_.encoder_getButton()));
                    break;
                }
                
                case NativeFunctionID::ENCODER_GET_DELTA: {
                    for (uint8_t i = 0; i < argCount; i++) pop();
                    
                    push(Value::Int32(platform_.encoder_getDelta()));
                    break;
                }
                
                case NativeFunctionID::ENCODER_GET_POSITION: {
                    for (uint8_t i = 0; i < argCount; i++) pop();
                    
                    push(Value::Int32(platform_.encoder_getPosition()));
                    break;
                }
                
                case NativeFunctionID::ENCODER_RESET: {
                    for (uint8_t i = 0; i < argCount; i++) pop();
                    
                    platform_.encoder_reset();
                    push(Value::Null());
                    break;
                }
                
                case NativeFunctionID::ENCODER_ON_TURN: {
                    if (argCount < 1) {
                        setError("onTurn() requires 1 argument");
                        return VMResult::ERROR;
                    }
                    Value callback = pop();
                    for (uint8_t i = 1; i < argCount; i++) pop();
                    
                    if (!callback.isFunction()) {
                        setError("onTurn() requires a function argument");
                        return VMResult::ERROR;
                    }
                    
                    platform_.registerCallback("encoder.onTurn", callback);
                    push(Value::Null());
                    break;
                }
                
                case NativeFunctionID::ENCODER_ON_BUTTON: {
                    if (argCount < 1) {
                        setError("onButton() requires 1 argument");
                        return VMResult::ERROR;
                    }
                    Value callback = pop();
                    for (uint8_t i = 1; i < argCount; i++) pop();
                    
                    if (!callback.isFunction()) {
                        setError("onButton() requires a function argument");
                        return VMResult::ERROR;
                    }
                    
                    platform_.registerCallback("encoder.onButton", callback);
                    push(Value::Null());
                    break;
                }
                
                // ===== System Functions =====
                case NativeFunctionID::SYSTEM_GET_TIME: {
                    for (uint8_t i = 0; i < argCount; i++) pop();
                    
                    push(Value::Int32(static_cast<int32_t>(platform_.system_getTime())));
                    break;
                }
                
                case NativeFunctionID::SYSTEM_SLEEP: {
                    if (argCount < 1) {
                        setError("sleep() requires 1 argument");
                        return VMResult::ERROR;
                    }
                    Value msVal = pop();
                    
                    uint32_t sleepMs = msVal.isInt32() ? static_cast<uint32_t>(msVal.int32Val) : 0;
                    if (sleepMs > 0) {
                        // Set sleep state - VM will yield until time is up
                        uint64_t currentTime = platform_.system_getTime();
                        sleepUntil_ = currentTime + sleepMs;
                        sleeping_ = true;
                    }
                    
                    for (uint8_t i = 1; i < argCount; i++) pop();
                    push(Value::Null());
                    break;
                }
                
                case NativeFunctionID::SYSTEM_GET_RTC: {
                    for (uint8_t i = 0; i < argCount; i++) pop();
                    
                    push(Value::Int32(static_cast<int32_t>(platform_.system_getRTC())));
                    break;
                }
                
                case NativeFunctionID::SYSTEM_SET_RTC: {
                    if (argCount < 1) {
                        setError("setRTC() requires 1 argument");
                        return VMResult::ERROR;
                    }
                    Value timestampVal = pop();
                    
                    platform_.system_setRTC(timestampVal.isInt32() ? static_cast<uint32_t>(timestampVal.int32Val) : 0);
                    
                    for (uint8_t i = 1; i < argCount; i++) pop();
                    push(Value::Null());
                    break;
                }
                
                // ===== Touch Functions =====
                case NativeFunctionID::TOUCH_GET_X: {
                    for (uint8_t i = 0; i < argCount; i++) pop();
                    
                    push(Value::Int32(platform_.touch_getX()));
                    break;
                }
                
                case NativeFunctionID::TOUCH_GET_Y: {
                    for (uint8_t i = 0; i < argCount; i++) pop();
                    
                    push(Value::Int32(platform_.touch_getY()));
                    break;
                }
                
                case NativeFunctionID::TOUCH_IS_PRESSED: {
                    for (uint8_t i = 0; i < argCount; i++) pop();
                    
                    push(Value::Bool(platform_.touch_isPressed()));
                    break;
                }
                
                // ===== RFID Functions =====
                case NativeFunctionID::RFID_READ: {
                    for (uint8_t i = 0; i < argCount; i++) pop();
                    
                    push(Value::String(platform_.rfid_read()));
                    break;
                }
                
                case NativeFunctionID::RFID_IS_PRESENT: {
                    for (uint8_t i = 0; i < argCount; i++) pop();
                    
                    push(Value::Bool(platform_.rfid_isPresent()));
                    break;
                }
                
                // ===== File Functions =====
                case NativeFunctionID::FILE_OPEN: {
                    if (argCount < 2) {
                        setError("open() requires 2 arguments");
                        return VMResult::ERROR;
                    }
                    Value modeVal = pop();
                    Value pathVal = pop();
                    
                    int handle = platform_.file_open(pathVal.toString(), modeVal.toString());
                    
                    for (uint8_t i = 2; i < argCount; i++) pop();
                    push(Value::Int32(handle));
                    break;
                }
                
                case NativeFunctionID::FILE_READ: {
                    if (argCount < 2) {
                        setError("read() requires 2 arguments");
                        return VMResult::ERROR;
                    }
                    Value sizeVal = pop();
                    Value handleVal = pop();
                    
                    std::string data = platform_.file_read(
                        handleVal.isInt32() ? handleVal.int32Val : -1,
                        sizeVal.isInt32() ? sizeVal.int32Val : 0
                    );
                    
                    for (uint8_t i = 2; i < argCount; i++) pop();
                    push(Value::String(data));
                    break;
                }
                
                case NativeFunctionID::FILE_WRITE: {
                    if (argCount < 2) {
                        setError("write() requires 2 arguments");
                        return VMResult::ERROR;
                    }
                    Value dataVal = pop();
                    Value handleVal = pop();
                    
                    int written = platform_.file_write(
                        handleVal.isInt32() ? handleVal.int32Val : -1,
                        dataVal.toString()
                    );
                    
                    for (uint8_t i = 2; i < argCount; i++) pop();
                    push(Value::Int32(written));
                    break;
                }
                
                case NativeFunctionID::FILE_CLOSE: {
                    if (argCount < 1) {
                        setError("close() requires 1 argument");
                        return VMResult::ERROR;
                    }
                    Value handleVal = pop();
                    
                    platform_.file_close(handleVal.isInt32() ? handleVal.int32Val : -1);
                    
                    for (uint8_t i = 1; i < argCount; i++) pop();
                    push(Value::Null());
                    break;
                }
                
                case NativeFunctionID::FILE_EXISTS: {
                    if (argCount < 1) {
                        setError("exists() requires 1 argument");
                        return VMResult::ERROR;
                    }
                    Value pathVal = pop();
                    
                    bool exists = platform_.file_exists(pathVal.toString());
                    
                    for (uint8_t i = 1; i < argCount; i++) pop();
                    push(Value::Bool(exists));
                    break;
                }
                
                case NativeFunctionID::FILE_DELETE: {
                    if (argCount < 1) {
                        setError("delete() requires 1 argument");
                        return VMResult::ERROR;
                    }
                    Value pathVal = pop();
                    
                    bool deleted = platform_.file_delete(pathVal.toString());
                    
                    for (uint8_t i = 1; i < argCount; i++) pop();
                    push(Value::Bool(deleted));
                    break;
                }
                
                case NativeFunctionID::FILE_SIZE: {
                    if (argCount < 1) {
                        setError("size() requires 1 argument");
                        return VMResult::ERROR;
                    }
                    Value pathVal = pop();
                    
                    int size = platform_.file_size(pathVal.toString());
                    
                    for (uint8_t i = 1; i < argCount; i++) pop();
                    push(Value::Int32(size));
                    break;
                }
                
                // ===== GPIO Functions =====
                case NativeFunctionID::GPIO_PIN_MODE: {
                    if (argCount < 2) {
                        setError("pinMode() requires 2 arguments");
                        return VMResult::ERROR;
                    }
                    Value modeVal = pop();
                    Value pinVal = pop();
                    
                    platform_.gpio_pinMode(
                        pinVal.isInt32() ? pinVal.int32Val : 0,
                        modeVal.isInt32() ? modeVal.int32Val : 0
                    );
                    
                    for (uint8_t i = 2; i < argCount; i++) pop();
                    push(Value::Null());
                    break;
                }
                
                case NativeFunctionID::GPIO_DIGITAL_WRITE: {
                    if (argCount < 2) {
                        setError("digitalWrite() requires 2 arguments");
                        return VMResult::ERROR;
                    }
                    Value valueVal = pop();
                    Value pinVal = pop();
                    
                    platform_.gpio_digitalWrite(
                        pinVal.isInt32() ? pinVal.int32Val : 0,
                        valueVal.isInt32() ? valueVal.int32Val : 0
                    );
                    
                    for (uint8_t i = 2; i < argCount; i++) pop();
                    push(Value::Null());
                    break;
                }
                
                case NativeFunctionID::GPIO_DIGITAL_READ: {
                    if (argCount < 1) {
                        setError("digitalRead() requires 1 argument");
                        return VMResult::ERROR;
                    }
                    Value pinVal = pop();
                    
                    int value = platform_.gpio_digitalRead(pinVal.isInt32() ? pinVal.int32Val : 0);
                    
                    for (uint8_t i = 1; i < argCount; i++) pop();
                    push(Value::Int32(value));
                    break;
                }
                
                case NativeFunctionID::GPIO_ANALOG_WRITE: {
                    if (argCount < 2) {
                        setError("analogWrite() requires 2 arguments");
                        return VMResult::ERROR;
                    }
                    Value valueVal = pop();
                    Value pinVal = pop();
                    
                    platform_.gpio_analogWrite(
                        pinVal.isInt32() ? pinVal.int32Val : 0,
                        valueVal.isInt32() ? valueVal.int32Val : 0
                    );
                    
                    for (uint8_t i = 2; i < argCount; i++) pop();
                    push(Value::Null());
                    break;
                }
                
                case NativeFunctionID::GPIO_ANALOG_READ: {
                    if (argCount < 1) {
                        setError("analogRead() requires 1 argument");
                        return VMResult::ERROR;
                    }
                    Value pinVal = pop();
                    
                    int value = platform_.gpio_analogRead(pinVal.isInt32() ? pinVal.int32Val : 0);
                    
                    for (uint8_t i = 1; i < argCount; i++) pop();
                    push(Value::Int32(value));
                    break;
                }
                
                // ===== I2C Functions =====
                case NativeFunctionID::I2C_SCAN: {
                    for (uint8_t i = 0; i < argCount; i++) pop();
                    
                    std::vector<int> addresses = platform_.i2c_scan();
                    // Convert to JSON-like string: "[0x20, 0x21, ...]"
                    std::string result = "[";
                    for (size_t i = 0; i < addresses.size(); i++) {
                        if (i > 0) result += ", ";
                        result += "0x" + std::to_string(addresses[i]);
                    }
                    result += "]";
                    
                    push(Value::String(result));
                    break;
                }
                
                case NativeFunctionID::I2C_WRITE: {
                    if (argCount < 2) {
                        setError("write() requires 2 arguments");
                        return VMResult::ERROR;
                    }
                    Value dataVal = pop();
                    Value addressVal = pop();
                    
                    // Convert string to vector<uint8_t>
                    std::string dataStr = dataVal.toString();
                    std::vector<uint8_t> data(dataStr.begin(), dataStr.end());
                    
                    bool success = platform_.i2c_write(
                        addressVal.isInt32() ? addressVal.int32Val : 0,
                        data
                    );
                    
                    for (uint8_t i = 2; i < argCount; i++) pop();
                    push(Value::Bool(success));
                    break;
                }
                
                case NativeFunctionID::I2C_READ: {
                    if (argCount < 2) {
                        setError("read() requires 2 arguments");
                        return VMResult::ERROR;
                    }
                    Value lengthVal = pop();
                    Value addressVal = pop();
                    
                    std::vector<uint8_t> data = platform_.i2c_read(
                        addressVal.isInt32() ? addressVal.int32Val : 0,
                        lengthVal.isInt32() ? lengthVal.int32Val : 0
                    );
                    
                    // Convert vector<uint8_t> to string
                    std::string result(data.begin(), data.end());
                    
                    for (uint8_t i = 2; i < argCount; i++) pop();
                    push(Value::String(result));
                    break;
                }
                
                // ===== Buzzer Functions =====
                case NativeFunctionID::BUZZER_BEEP: {
                    if (argCount < 2) {
                        setError("beep() requires 2 arguments");
                        return VMResult::ERROR;
                    }
                    Value durationVal = pop();
                    Value frequencyVal = pop();
                    
                    platform_.buzzer_beep(
                        frequencyVal.isInt32() ? frequencyVal.int32Val : 1000,
                        durationVal.isInt32() ? durationVal.int32Val : 100
                    );
                    
                    for (uint8_t i = 2; i < argCount; i++) pop();
                    push(Value::Null());
                    break;
                }
                
                case NativeFunctionID::BUZZER_STOP: {
                    for (uint8_t i = 0; i < argCount; i++) pop();
                    
                    platform_.buzzer_stop();
                    push(Value::Null());
                    break;
                }
                
                case NativeFunctionID::BUZZER_PLAY_MELODY: {
<<<<<<< HEAD
                    if (argCount < 1) {
                        setError("playMelody() requires 1 argument");
                        return VMResult::ERROR;
                    }
                    Value receiver = pop();
                    Value notesVal = pop();
                    
                    // Convert notes array to vector of integers
                    std::vector<int> notes;
                    if (notesVal.isArray()) {
                        Array* arr = notesVal.arrayVal;
                        for (const Value& v : arr->elements) {
                            if (v.isInt32()) {
                                notes.push_back(v.int32Val);
                            }
                        }
                    }
                    
                    platform_.buzzer_playMelody(notes);
                    
                    for (uint8_t i = 1; i < argCount; i++) pop();
=======
                    // TODO: Implement melody playback
                    for (uint8_t i = 0; i < argCount; i++) pop();
>>>>>>> 50d68fc4
                    push(Value::Null());
                    break;
                }
                
                // ===== Timer Functions =====
                case NativeFunctionID::TIMER_SET_TIMEOUT: {
                    if (argCount < 1) {
                        setError("setTimeout() requires 1 argument");
                        return VMResult::ERROR;
                    }
                    // Stack layout: [..., receiver, callbackArgs..., arg0]
                    // Compiler pushes arguments in order so the top of the stack is the last argument (ms)
                    Value msVal = pop();
                    // After popping arguments, the next value is the receiver

                    int timerId = platform_.timer_setTimeout(msVal.isInt32() ? msVal.int32Val : 0);

                    // Pop any additional args (if more than expected)
                    for (uint8_t i = 1; i < argCount; i++) pop();
                    push(Value::Int32(timerId));
                    break;
                }
                
                case NativeFunctionID::TIMER_SET_INTERVAL: {
                    // Expect: receiver, callback (function), ms (int)
                    if (argCount < 2) {
                        setError("setInterval() requires 2 arguments (callback, ms)");
                        return VMResult::ERROR;
                    }

                    // Pop ms (top), then callback, then receiver
                    Value msVal = pop();
                    Value callback = pop();

                    if (!callback.isFunction()) {
                        setError("setInterval() first argument must be a function");
                        return VMResult::ERROR;
                    }

                    int timerId = platform_.timer_setInterval(callback, msVal.isInt32() ? msVal.int32Val : 0);

                    // Pop any additional args beyond the expected two
                    for (uint8_t i = 2; i < argCount; i++) pop();
                    push(Value::Int32(timerId));
                    break;
                }
                
                case NativeFunctionID::TIMER_CLEAR_TIMEOUT:
                case NativeFunctionID::TIMER_CLEAR_INTERVAL: {
                    if (argCount < 1) {
                        setError("clearTimeout/clearInterval() requires 1 argument");
                        return VMResult::ERROR;
                    }

                    // Pop id (top) then receiver
                    Value idVal = pop();

                    if (funcID == NativeFunctionID::TIMER_CLEAR_TIMEOUT) {
                        platform_.timer_clearTimeout(idVal.isInt32() ? idVal.int32Val : -1);
                    } else {
                        platform_.timer_clearInterval(idVal.isInt32() ? idVal.int32Val : -1);
                    }

                    for (uint8_t i = 1; i < argCount; i++) pop();
                    push(Value::Null());
                    break;
                }
                
                // ===== Memory Functions =====
                case NativeFunctionID::MEMORY_GET_AVAILABLE: {
                    for (uint8_t i = 0; i < argCount; i++) pop();
                    
                    push(Value::Int32(platform_.memory_getAvailable()));
                    break;
                }
                
                case NativeFunctionID::MEMORY_GET_USAGE: {
                    for (uint8_t i = 0; i < argCount; i++) pop();
                    
                    push(Value::Int32(platform_.memory_getUsage()));
                    break;
                }
                
                case NativeFunctionID::MEMORY_ALLOCATE: {
                    if (argCount < 1) {
                        setError("allocate() requires 1 argument");
                        return VMResult::ERROR;
                    }
                    Value sizeVal = pop();
                    
                    int handle = platform_.memory_allocate(sizeVal.isInt32() ? sizeVal.int32Val : 0);
                    
                    for (uint8_t i = 1; i < argCount; i++) pop();
                    push(Value::Int32(handle));
                    break;
                }
                
                case NativeFunctionID::MEMORY_FREE: {
                    if (argCount < 1) {
                        setError("free() requires 1 argument");
                        return VMResult::ERROR;
                    }
                    Value handleVal = pop();
                    
                    platform_.memory_free(handleVal.isInt32() ? handleVal.int32Val : -1);
                    
                    for (uint8_t i = 1; i < argCount; i++) pop();
                    push(Value::Null());
                    break;
                }
                
                // ===== Console Functions =====
                case NativeFunctionID::CONSOLE_PRINT: {
                    if (argCount < 1) {
                        setError("print() requires at least 1 argument");
                        return VMResult::ERROR;
                    }
                    Value arg = pop();
                    for (uint8_t i = 1; i < argCount; i++) pop();
                    platform_.console_print(arg.toString());
                    
                    push(Value::Null());
                    break;
                }
                
                case NativeFunctionID::CONSOLE_PRINTLN: {
                    if (argCount < 1) {
                        setError("println() requires at least 1 argument");
                        return VMResult::ERROR;
                    }
                    Value arg = pop();
                    for (uint8_t i = 1; i < argCount; i++) pop();
                    platform_.console_println(arg.toString());
                    
                    push(Value::Null());
                    break;
                }
                
                case NativeFunctionID::CONSOLE_CLEAR: {
                    for (uint8_t i = 0; i < argCount; i++) pop();
                    
                    platform_.console_clear();
                    push(Value::Null());
                    break;
                }
                
                // ===== Display Functions =====
                case NativeFunctionID::DISPLAY_SET_TITLE: {
                    if (argCount < 1) {
                        setError("setTitle() requires 1 argument");
                        return VMResult::ERROR;
                    }
                    Value titleVal = pop();
                    
                    platform_.display_setTitle(titleVal.toString());
                    
                    for (uint8_t i = 1; i < argCount; i++) pop();
                    push(Value::Null());
                    break;
                }
                
<<<<<<< HEAD
                case NativeFunctionID::DISPLAY_GET_SIZE: {
                    Value receiver = pop();
=======
                case NativeFunctionID::DISPLAY_GET_SIZE:
                case NativeFunctionID::DISPLAY_DRAW_IMAGE: {
                    // TODO: Implement these functions
>>>>>>> 50d68fc4
                    for (uint8_t i = 0; i < argCount; i++) pop();
                    
                    // Create object with width and height
                    Object* sizeObj = pool_.allocateObject("Size");
                    if (sizeObj) {
                        sizeObj->fields["width"] = Value::Int32(platform_.display_getWidth());
                        sizeObj->fields["height"] = Value::Int32(platform_.display_getHeight());
                        push(Value::Object(sizeObj));
                    } else {
                        push(Value::Null());
                    }
                    break;
                }
                
                case NativeFunctionID::DISPLAY_DRAW_IMAGE: {
                    if (argCount < 3) {
                        setError("drawImage() requires 3 arguments (x, y, imageData)");
                        return VMResult::ERROR;
                    }
                    Value receiver = pop();
                    Value imageDataVal = pop();
                    Value yVal = pop();
                    Value xVal = pop();
                    
                    // Convert image data to byte vector
                    std::vector<uint8_t> imageData;
                    if (imageDataVal.isArray()) {
                        Array* arr = imageDataVal.arrayVal;
                        for (const Value& v : arr->elements) {
                            if (v.isInt32()) {
                                imageData.push_back(static_cast<uint8_t>(v.int32Val));
                            }
                        }
                    }
                    
                    platform_.display_drawImage(
                        xVal.isInt32() ? xVal.int32Val : 0,
                        yVal.isInt32() ? yVal.int32Val : 0,
                        imageData
                    );
                    
                    for (uint8_t i = 3; i < argCount; i++) pop();
                    push(Value::Null());
                    break;
                }
                
                // ===== System Functions =====
                case NativeFunctionID::SYSTEM_YIELD: {
                    for (uint8_t i = 0; i < argCount; i++) pop();
                    
                    platform_.system_yield();
                    push(Value::Null());
                    break;
                }
                
                // ===== Touch Functions =====
                case NativeFunctionID::TOUCH_GET_POSITION: {
<<<<<<< HEAD
                    Value receiver = pop();
=======
                    // TODO: Return object with {x, y, pressed}
>>>>>>> 50d68fc4
                    for (uint8_t i = 0; i < argCount; i++) pop();
                    
                    // Create object with x, y, and pressed state
                    Object* posObj = pool_.allocateObject("TouchPosition");
                    if (posObj) {
                        posObj->fields["x"] = Value::Int32(platform_.touch_getX());
                        posObj->fields["y"] = Value::Int32(platform_.touch_getY());
                        posObj->fields["pressed"] = Value::Bool(platform_.touch_isPressed());
                        push(Value::Object(posObj));
                    } else {
                        push(Value::Null());
                    }
                    break;
                }
                
                case NativeFunctionID::TOUCH_ON_PRESS: {
                    if (argCount < 1) {
                        setError("onPress() requires 1 argument");
                        return VMResult::ERROR;
                    }
                    Value callback = pop();
                    for (uint8_t i = 1; i < argCount; i++) pop();
                    
                    if (!callback.isFunction()) {
                        setError("onPress() requires a function argument");
                        return VMResult::ERROR;
                    }
                    
                    platform_.registerCallback("touch.onPress", callback);
                    push(Value::Null());
                    break;
                }
                
                case NativeFunctionID::TOUCH_ON_RELEASE: {
                    if (argCount < 1) {
                        setError("onRelease() requires 1 argument");
                        return VMResult::ERROR;
                    }
                    Value callback = pop();
                    for (uint8_t i = 1; i < argCount; i++) pop();
                    
                    if (!callback.isFunction()) {
                        setError("onRelease() requires a function argument");
                        return VMResult::ERROR;
                    }
                    
                    platform_.registerCallback("touch.onRelease", callback);
                    push(Value::Null());
                    break;
                }
                
                case NativeFunctionID::TOUCH_ON_DRAG: {
                    if (argCount < 1) {
                        setError("onDrag() requires 1 argument");
                        return VMResult::ERROR;
                    }
                    Value callback = pop();
                    for (uint8_t i = 1; i < argCount; i++) pop();
                    
                    if (!callback.isFunction()) {
                        setError("onDrag() requires a function argument");
                        return VMResult::ERROR;
                    }
                    
                    platform_.registerCallback("touch.onDrag", callback);
                    push(Value::Null());
                    break;
                }
                
                // ===== Directory Functions =====
                case NativeFunctionID::DIR_LIST: {
                    if (argCount < 1) {
                        setError("list() requires 1 argument");
                        return VMResult::ERROR;
                    }
                    Value pathVal = pop();
                    
                    // TODO: Implement directory listing
                    for (uint8_t i = 1; i < argCount; i++) pop();
                    push(Value::Null());
                    break;
                }
                
                case NativeFunctionID::DIR_CREATE:
                case NativeFunctionID::DIR_DELETE:
                case NativeFunctionID::DIR_EXISTS: {
                    if (argCount < 1) {
                        setError("Directory operation requires 1 argument");
                        return VMResult::ERROR;
                    }
                    Value pathVal = pop();
                    
                    // TODO: Implement directory operations
                    bool result = false;
                    if (funcID == NativeFunctionID::DIR_CREATE) {
                        result = platform_.dir_create(pathVal.toString());
                    } else if (funcID == NativeFunctionID::DIR_DELETE) {
                        result = platform_.dir_delete(pathVal.toString());
                    } else {
                        result = platform_.dir_exists(pathVal.toString());
                    }
                    
                    for (uint8_t i = 1; i < argCount; i++) pop();
                    push(Value::Bool(result));
                    break;
                }
                
                // ===== Power Functions =====
                case NativeFunctionID::POWER_SLEEP: {
                    for (uint8_t i = 0; i < argCount; i++) pop();
                    
                    platform_.power_sleep();
                    push(Value::Null());
                    break;
                }
                
                case NativeFunctionID::POWER_GET_BATTERY_LEVEL: {
                    for (uint8_t i = 0; i < argCount; i++) pop();
                    
                    push(Value::Int32(platform_.power_getBatteryLevel()));
                    break;
                }
                
                case NativeFunctionID::POWER_IS_CHARGING: {
                    for (uint8_t i = 0; i < argCount; i++) pop();
                    
                    push(Value::Bool(platform_.power_isCharging()));
                    break;
                }
                
                // ===== App Functions =====
                case NativeFunctionID::APP_EXIT: {
                    for (uint8_t i = 0; i < argCount; i++) pop();
                    
                    platform_.app_exit();
                    running_ = false;
                    return VMResult::FINISHED;
                }
                
                case NativeFunctionID::APP_GET_INFO: {
                    for (uint8_t i = 0; i < argCount; i++) pop();
                    
                    push(Value::String(platform_.app_getInfo()));
                    break;
                }
                
                case NativeFunctionID::APP_ON_LOAD: {
                    if (argCount < 1) {
                        setError("onLoad() requires 1 argument");
                        return VMResult::ERROR;
                    }
                    Value callback = pop();
                    for (uint8_t i = 1; i < argCount; i++) pop();
                    
                    if (!callback.isFunction()) {
                        setError("onLoad() requires a function argument");
                        return VMResult::ERROR;
                    }
                    
                    platform_.registerCallback("app.onLoad", callback);
                    platform_.console_log("Registered app.onLoad callback " + std::to_string(callback.asFunction()->functionIndex));
                    push(Value::Null());
                    break;
                }
                
                case NativeFunctionID::APP_ON_SUSPEND: {
                    if (argCount < 1) {
                        setError("onSuspend() requires 1 argument");
                        return VMResult::ERROR;
                    }
                    Value callback = pop();
                    for (uint8_t i = 1; i < argCount; i++) pop();
                    
                    if (!callback.isFunction()) {
                        setError("onSuspend() requires a function argument");
                        return VMResult::ERROR;
                    }
                    
                    platform_.registerCallback("app.onSuspend", callback);
                    push(Value::Null());
                    break;
                }
                
                case NativeFunctionID::APP_ON_RESUME: {
                    if (argCount < 1) {
                        setError("onResume() requires 1 argument");
                        return VMResult::ERROR;
                    }
                    Value callback = pop();
                    for (uint8_t i = 1; i < argCount; i++) pop();
                    
                    if (!callback.isFunction()) {
                        setError("onResume() requires a function argument");
                        return VMResult::ERROR;
                    }
                    
                    platform_.registerCallback("app.onResume", callback);
                    push(Value::Null());
                    break;
                }
                
                case NativeFunctionID::APP_ON_UNLOAD: {
                    if (argCount < 1) {
                        setError("onUnload() requires 1 argument");
                        return VMResult::ERROR;
                    }
                    Value callback = pop();
                    for (uint8_t i = 1; i < argCount; i++) pop();
                    
                    if (!callback.isFunction()) {
                        setError("onUnload() requires a function argument");
                        return VMResult::ERROR;
                    }
                    
                    platform_.registerCallback("app.onUnload", callback);
                    push(Value::Null());
                    break;
                }
                
                // ===== Storage Functions =====
                case NativeFunctionID::STORAGE_GET_MOUNTED: {
                    // TODO: Return array of mounted devices
                    for (uint8_t i = 0; i < argCount; i++) pop();
                    push(Value::Null());
                    break;
                }
                
                case NativeFunctionID::STORAGE_GET_INFO: {
                    if (argCount < 1) {
                        setError("getInfo() requires 1 argument");
                        return VMResult::ERROR;
                    }
                    Value deviceVal = pop();
                    
                    push(Value::String(platform_.storage_getInfo(deviceVal.toString())));
                    
                    for (uint8_t i = 1; i < argCount; i++) pop();
                    break;
                }
                
                // ===== Sensor Functions =====
                case NativeFunctionID::SENSOR_ATTACH: {
                    if (argCount < 2) {
                        setError("attach() requires 2 arguments");
                        return VMResult::ERROR;
                    }
                    Value typeVal = pop();
                    Value portVal = pop();
                    
                    int handle = platform_.sensor_attach(portVal.toString(), typeVal.toString());
                    
                    for (uint8_t i = 2; i < argCount; i++) pop();
                    push(Value::Int32(handle));
                    break;
                }
                
                case NativeFunctionID::SENSOR_READ: {
                    if (argCount < 1) {
                        setError("read() requires 1 argument");
                        return VMResult::ERROR;
                    }
                    Value handleVal = pop();
                    
                    push(Value::String(platform_.sensor_read(handleVal.isInt32() ? handleVal.int32Val : -1)));
                    
                    for (uint8_t i = 1; i < argCount; i++) pop();
                    break;
                }
                
                case NativeFunctionID::SENSOR_DETACH: {
                    if (argCount < 1) {
                        setError("detach() requires 1 argument");
                        return VMResult::ERROR;
                    }
                    Value handleVal = pop();
                    
                    platform_.sensor_detach(handleVal.isInt32() ? handleVal.int32Val : -1);
                    
                    for (uint8_t i = 1; i < argCount; i++) pop();
                    push(Value::Null());
                    break;
                }
                
                // ===== WiFi Functions =====
                case NativeFunctionID::WIFI_CONNECT: {
                    if (argCount < 2) {
                        setError("connect() requires 2 arguments");
                        return VMResult::ERROR;
                    }
                    Value passwordVal = pop();
                    Value ssidVal = pop();
                    
                    bool connected = platform_.wifi_connect(ssidVal.toString(), passwordVal.toString());
                    
                    for (uint8_t i = 2; i < argCount; i++) pop();
                    push(Value::Bool(connected));
                    break;
                }
                
                case NativeFunctionID::WIFI_DISCONNECT: {
                    for (uint8_t i = 0; i < argCount; i++) pop();
                    
                    platform_.wifi_disconnect();
                    push(Value::Null());
                    break;
                }
                
                case NativeFunctionID::WIFI_GET_STATUS: {
                    for (uint8_t i = 0; i < argCount; i++) pop();
                    
                    push(Value::String(platform_.wifi_getStatus()));
                    break;
                }
                
                case NativeFunctionID::WIFI_GET_IP: {
                    for (uint8_t i = 0; i < argCount; i++) pop();
                    
                    push(Value::String(platform_.wifi_getIP()));
                    break;
                }
                
                // ===== IPC Functions =====
                case NativeFunctionID::IPC_SEND: {
                    if (argCount < 2) {
                        setError("send() requires 2 arguments");
                        return VMResult::ERROR;
                    }
                    Value messageVal = pop();
                    Value appIdVal = pop();
                    
                    bool sent = platform_.ipc_send(appIdVal.toString(), messageVal.toString());
                    
                    for (uint8_t i = 2; i < argCount; i++) pop();
                    push(Value::Bool(sent));
                    break;
                }
                
                case NativeFunctionID::IPC_BROADCAST: {
                    if (argCount < 1) {
                        setError("broadcast() requires 1 argument");
                        return VMResult::ERROR;
                    }
                    Value messageVal = pop();
                    
                    platform_.ipc_broadcast(messageVal.toString());
                    
                    for (uint8_t i = 1; i < argCount; i++) pop();
                    push(Value::Null());
                    break;
                }
                
                // ===== Unknown/Unimplemented Functions =====
                default: {
                    // Unknown native function - pop receiver and arguments, return null
                    pop();  // receiver
                    for (uint8_t i = 0; i < argCount; i++) {
                        pop();
                    }
                    push(Value::Null());
                    break;
                }
            }
            break;
        }
        
        case compiler::Opcode::RETURN: {
            Value returnValue = pop();
            
            if (callStack_.empty()) {
                // Top-level return, finish execution
                push(returnValue);
                running_ = false;
                return VMResult::FINISHED;
            }
            
            // Restore previous call frame
            CallFrame frame = callStack_.back();
            callStack_.pop_back();
            
            // Restore PC
            pc_ = frame.returnPC;
            
            // Clean up stack to base
            while (stack_.size() > frame.stackBase) {
                stack_.pop_back();
            }
            
            // If this function is a constructor, return the 'this' object instead of returnValue
            bool isConstructor = false;
            if (!frame.functionName.empty()) {
                const std::string ctorSuffix = "::constructor";
                if (frame.functionName.size() >= ctorSuffix.size() &&
                    frame.functionName.compare(frame.functionName.size() - ctorSuffix.size(), ctorSuffix.size(), ctorSuffix) == 0) {
                    isConstructor = true;
                }
            }

            if (isConstructor) {
                auto it = frame.locals.find(0);
                if (it != frame.locals.end()) {
                    push(it->second);
                } else {
                    // Fallback to returnValue if 'this' not found
                    push(returnValue);
                }
            } else {
                // Push normal return value
                push(returnValue);
            }
            break;
        }
        
        case compiler::Opcode::LOAD_FUNCTION: {
            uint16_t funcIndex = readU16();
            
            if (funcIndex >= module_.functions.size()) {
                setError("Invalid function index: " + std::to_string(funcIndex));
                return VMResult::ERROR;
            }
            
            // Get parameter count from module
            uint8_t paramCount = (funcIndex < module_.functionParamCounts.size()) 
                                ? module_.functionParamCounts[funcIndex] 
                                : 0;
            
            Function* fn = pool_.allocateFunction(funcIndex, paramCount);
            if (!fn) {
                setError("Out of memory allocating function");
                return VMResult::OUT_OF_MEMORY;
            }
            
            push(Value::Function(fn));
            break;
        }
        
        case compiler::Opcode::CALL_INDIRECT: {
            uint8_t argCount = readU8();
            
            // Pop function value (on top of stack, after arguments)
            Value funcVal = pop();
            if (!funcVal.isFunction()) {
                setError("CALL_INDIRECT: value is not a function");
                return VMResult::ERROR;
            }

            Function* fn = funcVal.asFunction();
            
            // Validate argument count
            if (argCount != fn->paramCount) {
                setError("Function '" + module_.functions[fn->functionIndex] + 
                        "' expects " + std::to_string(fn->paramCount) + 
                        " arguments, got " + std::to_string(argCount));
                return VMResult::ERROR;
            }
            
            // Get function entry point
            uint16_t funcIndex = fn->functionIndex;
            if (funcIndex >= module_.functionEntryPoints.size()) {
                setError("Invalid function entry point");
                return VMResult::ERROR;
            }
            
            uint32_t entryPoint = module_.functionEntryPoints[funcIndex];
            
            // Create call frame (same as CALL opcode)
            CallFrame frame;
            frame.returnPC = pc_;

            // Detect implicit receiver presence: if there's still an extra value below the function
            // (compiler emits receiver + DUP + GET_FIELD + function on top), the receiver will be
            // located at stack_.size() - argCount - 1
            bool hasReceiver = false;
            Value receiverVal;
            if (stack_.size() >= (size_t)argCount + 1) {
                // Candidate receiver position
                size_t recvPos = stack_.size() - argCount - 1;
                receiverVal = stack_[recvPos];
                if (receiverVal.isObject()) {
                    hasReceiver = true;
                }
            }

            // Stack base for arguments (arguments are currently on top of stack)
            frame.stackBase = stack_.size() - argCount;
            frame.functionName = module_.functions[funcIndex];

            // If we have a receiver, make it local 0 and shift argument locals by +1
            if (hasReceiver) {
                // Store receiver in local 0
                frame.locals[0] = receiverVal;

                // Store arguments starting at locals[1]
                for (uint8_t i = 0; i < argCount; i++) {
                    frame.locals[i + 1] = stack_[frame.stackBase + i];
                }

                // Remove arguments and the receiver from stack
                stack_.resize(frame.stackBase - 1);
            } else {
                // Store arguments in locals starting at 0
                for (uint8_t i = 0; i < argCount; i++) {
                    frame.locals[i] = stack_[frame.stackBase + i];
                }

                // Remove arguments from stack
                stack_.resize(frame.stackBase);
            }
            
            // Push call frame and jump
            callStack_.push_back(frame);
            pc_ = entryPoint;
            
            break;
        }

        case compiler::Opcode::CALL_METHOD: {
            uint8_t argCount = readU8();
            uint16_t nameIdx = readU16();

            if (nameIdx >= module_.constants.size()) {
                setError("CALL_METHOD: invalid method name index");
                return VMResult::ERROR;
            }

            const std::string& methodName = module_.constants[nameIdx];

            // Pop receiver from stack (it should be below the arguments on the stack)
            // Stack layout before CALL_METHOD: [..., receiver, arg0, arg1, ..., argN]
            if (stack_.size() < (size_t)argCount + 1) {
                setError("CALL_METHOD: stack underflow for receiver/args");
                return VMResult::ERROR;
            }

            // Receiver is located at position: stack.size() - argCount - 1
            size_t recvPos = stack_.size() - argCount - 1;
            Value receiver = stack_[recvPos];
            if (!receiver.isObject() || !receiver.objVal) {
                // Detailed debug: show receiver type, value, and source mapping when available
                std::stringstream dbg;
                dbg << "CALL_METHOD on non-object receiver at PC:" << pc_ << ": type=" << static_cast<int>(receiver.type);
                try { dbg << " value=" << receiver.toString(); } catch (...) {}

                // Include the method name being called
                dbg << " method='" << methodName << "'";

                // If debug info exists in the module, attempt to map PC to source line
                if (module_.hasDebugInfo()) {
                    uint32_t srcLine = module_.getSourceLine(pc_);
                    if (srcLine > 0) {
                        dbg << " (source line: " << srcLine << ")";
                    }
                }

                // If we have a current call frame, include its function name for context
                if (!callStack_.empty()) {
                    dbg << " in function: " << callStack_.back().functionName;
                }

                platform_.console_log(dbg.str());
                setError("CALL_METHOD on non-object receiver");
                return VMResult::ERROR;
            }

            // Lookup the method in the receiver's fields
            auto it = receiver.objVal->fields.find(methodName);
            if (it == receiver.objVal->fields.end()) {
                // Log available fields for debugging
                std::string dbg = "Method '" + methodName + "' not found on object of class " + receiver.objVal->className + ": fields=[";
                bool first = true;
                for (const auto &p : receiver.objVal->fields) {
                    if (!first) dbg += ", ";
                    dbg += p.first;
                    first = false;
                }
                dbg += "]";
                platform_.console_log(dbg);
                setError("Method '" + methodName + "' not found on object");
                return VMResult::ERROR;
            }

            Value methodVal = it->second;

            // Method must be a function value
            if (!methodVal.isFunction()) {
                // Log field type for debugging
                std::string dbg = "CALL_METHOD: field '" + methodName + "' on class " + receiver.objVal->className + " is present but not a function. Type: ";
                switch (methodVal.type) {
                    case vm::ValueType::NULL_VAL: dbg += "null"; break;
                    case vm::ValueType::BOOL: dbg += "bool"; break;
                    case vm::ValueType::INT32: dbg += "int32"; break;
                    case vm::ValueType::FLOAT32: dbg += "float32"; break;
                    case vm::ValueType::STRING: dbg += "string"; break;
                    case vm::ValueType::OBJECT: dbg += "object"; break;
                    case vm::ValueType::ARRAY: dbg += "array"; break;
                    case vm::ValueType::FUNCTION: dbg += "function"; break;
                    case vm::ValueType::NATIVE_FN: dbg += "native_fn"; break;
                    default: dbg += "unknown"; break;
                }
                platform_.console_log(dbg);
                setError("CALL_METHOD: field '" + methodName + "' is not a function");
                return VMResult::ERROR;
            }

            Function* fn = methodVal.asFunction();

            // Validate argument count against function's paramCount (method receives 'this' as implicit local 0)
            if (argCount != fn->paramCount) {
                // Note: methods compiled with 'this' as local 0 still have paramCount equal to declared params
                if (argCount != fn->paramCount) {
                    setError("Method '" + methodName + "' expects " + std::to_string(fn->paramCount) +
                             " arguments, got " + std::to_string(argCount));
                    return VMResult::ERROR;
                }
            }

            uint16_t funcIndex = fn->functionIndex;
            if (funcIndex >= module_.functionEntryPoints.size()) {
                setError("Invalid function entry point for method");
                return VMResult::ERROR;
            }

            uint32_t entryPoint = module_.functionEntryPoints[funcIndex];

            // Build call frame: local 0 = receiver, locals 1..N = args
            CallFrame frame;
            frame.returnPC = pc_;
            frame.stackBase = recvPos; // base was where receiver is
            frame.functionName = module_.functions[funcIndex];

            // Store receiver as local 0
            frame.locals[0] = receiver;

            // Store arguments into locals[1..]
            for (uint8_t i = 0; i < argCount; i++) {
                frame.locals[i + 1] = stack_[recvPos + 1 + i];
            }

            // Remove receiver and args from the stack
            stack_.resize(recvPos);

            // Push call frame and jump
            callStack_.push_back(frame);
            pc_ = entryPoint;

            break;
        }
        
        // ===== Object/Array Operations =====
        case compiler::Opcode::GET_FIELD: {
            uint16_t fieldIndex = readU16();
            Value obj = pop();
            
            if (!obj.isObject() || !obj.objVal) {
                setError("GET_FIELD on non-object");
                return VMResult::ERROR;
            }
            
            if (fieldIndex >= module_.constants.size()) {
                setError("Invalid field name index");
                return VMResult::ERROR;
            }
            
            const std::string& fieldName = module_.constants[fieldIndex];
            auto it = obj.objVal->fields.find(fieldName);
            if (it != obj.objVal->fields.end()) {
                push(it->second);
            } else {
                push(Value::Null());
            }
            break;
        }
        
        case compiler::Opcode::SET_FIELD: {
            uint16_t fieldIndex = readU16();
            // Note: compiler emits value then object (value pushed first, then receiver)
            // So pop receiver (object) first, then the value
            Value obj = pop();
            Value value = pop();

            if (!obj.isObject() || !obj.objVal) {
                // Debug: log what we popped
                platform_.console_log(std::string("SET_FIELD on non-object; popped type: ") + std::to_string(static_cast<int>(obj.type)));
                setError("SET_FIELD on non-object");
                return VMResult::ERROR;
            }

            if (fieldIndex >= module_.constants.size()) {
                setError("Invalid field name index");
                return VMResult::ERROR;
            }

            const std::string& fieldName = module_.constants[fieldIndex];
            obj.objVal->fields[fieldName] = value;
            break;
        }
        
        case compiler::Opcode::GET_INDEX: {
            Value index = pop();
            Value array = pop();
            
            if (!array.isArray() || !array.arrayVal) {
                setError("GET_INDEX on non-array");
                return VMResult::ERROR;
            }
            
            if (!index.isInt32()) {
                setError("Array index must be integer");
                return VMResult::ERROR;
            }
            
            int32_t idx = index.int32Val;
            if (idx < 0 || idx >= static_cast<int32_t>(array.arrayVal->elements.size())) {
                push(Value::Null());
            } else {
                push(array.arrayVal->elements[idx]);
            }
            break;
        }
        
        case compiler::Opcode::SET_INDEX: {
            Value value = pop();
            Value index = pop();
            Value array = pop();
            
            if (!array.isArray() || !array.arrayVal) {
                setError("SET_INDEX on non-array");
                return VMResult::ERROR;
            }
            
            if (!index.isInt32()) {
                setError("Array index must be integer");
                return VMResult::ERROR;
            }
            
            int32_t idx = index.int32Val;
            if (idx >= 0 && idx < static_cast<int32_t>(array.arrayVal->elements.size())) {
                array.arrayVal->elements[idx] = value;
            }
            break;
        }
        
        // ===== Object Creation =====
        case compiler::Opcode::NEW_OBJECT: {
            uint16_t classIndex = readU16();
            
            std::string className = "Object";
            if (classIndex < module_.constants.size()) {
                className = module_.constants[classIndex];
            }
            
            vm::Object* obj = pool_.allocateObject(className);
            if (!obj) {
                setError("Out of memory creating object");
                return VMResult::OUT_OF_MEMORY;
            }
            
            // Look for constructor function
            std::string constructorName = className + "::constructor";
            int32_t funcIndex = -1;
            for (size_t i = 0; i < module_.functions.size(); i++) {
                if (module_.functions[i] == constructorName) {
                    funcIndex = static_cast<int32_t>(i);
                    break;
                }
            }
            
            // Populate methods on the instance: find functions named Class::method and attach
            for (size_t i = 0; i < module_.functions.size(); ++i) {
                const std::string &fname = module_.functions[i];
                std::string prefix = className + "::";
                if (fname.size() > prefix.size() && fname.compare(0, prefix.size(), prefix) == 0) {
                    std::string method = fname.substr(prefix.size());
                    if (method == "constructor") continue;
                    // Allocate function value for this method and store on the instance
                    uint8_t paramCount = (i < module_.functionParamCounts.size()) ? module_.functionParamCounts[i] : 0;
                    vm::Function* fn = pool_.allocateFunction(static_cast<uint16_t>(i), paramCount);
                    if (fn) {
                        obj->fields[method] = Value::Function(fn);
                    }
                }
            }

            // Push object onto stack (it will be 'this' for constructor)
            push(Value::Object(obj));

            // If constructor exists, call it synchronously
            // Note: Arguments are already on stack before NEW_OBJECT, and the object was just pushed
            // Stack layout now: [arg0, arg1, ..., argN-1, object]
            if (funcIndex != -1) {
                uint16_t ctorIdx = static_cast<uint16_t>(funcIndex);
                uint32_t entryPoint = module_.functionEntryPoints[ctorIdx];

                // Determine argument count as number of items below the object
                size_t total = stack_.size();
                if (total < 1) {
                    // Shouldn't happen, object just pushed
                } else {
                    size_t argCount = total - 1; // values below object are args

                    // Build call frame with local0 = this, locals[1..] = args
                    CallFrame frame;
                    frame.returnPC = pc_;
                    frame.stackBase = total - (argCount + 1); // position of first arg
                    frame.functionName = module_.functions[ctorIdx];

                    // Store 'this' as local 0
                    frame.locals[0] = stack_[frame.stackBase + argCount]; // object

                    // Store args into locals[1..]
                    for (size_t i = 0; i < argCount; ++i) {
                        frame.locals[1 + i] = stack_[frame.stackBase + i];
                    }

                    // Remove receiver and args from stack
                    stack_.resize(frame.stackBase);

                    // Push call frame and jump to constructor
                    callStack_.push_back(frame);
                    pc_ = entryPoint;
                    
                    break; // start executing constructor
                }
            }
            break;
        }
        
        case compiler::Opcode::NEW_ARRAY: {
            Value sizeVal = pop();
            
            if (!sizeVal.isInt32()) {
                setError("Array size must be integer");
                return VMResult::ERROR;
            }
            
            int32_t size = sizeVal.int32Val;
            if (size < 0) {
                size = 0;
            }
            
            vm::Array* arr = pool_.allocateArray(size);
            if (!arr) {
                setError("Out of memory creating array");
                return VMResult::OUT_OF_MEMORY;
            }
            
            // Pop elements from stack and fill array (in reverse)
            for (int32_t i = size - 1; i >= 0; i--) {
                arr->elements[i] = pop();
            }
            
            push(Value::Array(arr));
            break;
        }
        
        // ===== Exception Handling =====
        case compiler::Opcode::TRY: {
            int32_t catchOffset = readI32();
            ExceptionHandler handler;
            handler.catchPC = static_cast<size_t>(static_cast<int32_t>(pc_) + catchOffset);
            handler.stackSize = stack_.size();
            exceptionHandlers_.push_back(handler);
            break;
        }
        
        case compiler::Opcode::END_TRY: {
            if (!exceptionHandlers_.empty()) {
                exceptionHandlers_.pop_back();
            }
            break;
        }
        
        case compiler::Opcode::THROW: {
            Value exception = pop();
            
            if (exceptionHandlers_.empty()) {
                // Unhandled exception
                setError("Unhandled exception: " + exception.toString());
                return VMResult::ERROR;
            }
            
            // Jump to catch handler
            ExceptionHandler handler = exceptionHandlers_.back();
            exceptionHandlers_.pop_back();
            
            // Clean up stack
            while (stack_.size() > handler.stackSize) {
                stack_.pop_back();
            }
            
            // Push exception value
            push(exception);
            
            // Jump to catch block
            pc_ = handler.catchPC;
            break;
        }
        
        // ===== Special =====
        case compiler::Opcode::PRINT: {
            Value v = pop();
            platform_.console_print(v.toString());
            break;
        }
        
        case compiler::Opcode::HALT:
            running_ = false;
            return VMResult::FINISHED;
            
        default:
            setError("Unknown opcode: " + std::to_string(static_cast<int>(op)));
            return VMResult::ERROR;
    }
    
    return VMResult::OK;
}

// ===== Arithmetic Operations =====

Value VMState::add(const Value& a, const Value& b) {
    // Int + Int = Int
    if (a.isInt32() && b.isInt32()) {
        return Value::Int32(a.int32Val + b.int32Val);
    }
    
    // Float arithmetic
    if (a.isFloat32() || b.isFloat32()) {
        float fa = a.isFloat32() ? a.float32Val : static_cast<float>(a.int32Val);
        float fb = b.isFloat32() ? b.float32Val : static_cast<float>(b.int32Val);
        return Value::Float32(fa + fb);
    }
    
    // String concatenation
    if (a.isString() || b.isString()) {
        std::string result = a.toString() + b.toString();
        std::string* str = pool_.allocateString(result);
        if (!str) {
            setError("Out of memory in add");
            return Value::Null();
        }
        return Value::StringFromPool(str);
    }
    
    return Value::Null();
}

Value VMState::subtract(const Value& a, const Value& b) {
    if (a.isInt32() && b.isInt32()) {
        return Value::Int32(a.int32Val - b.int32Val);
    }
    
    if (a.isFloat32() || b.isFloat32()) {
        float fa = a.isFloat32() ? a.float32Val : static_cast<float>(a.int32Val);
        float fb = b.isFloat32() ? b.float32Val : static_cast<float>(b.int32Val);
        return Value::Float32(fa - fb);
    }
    
    return Value::Null();
}

Value VMState::multiply(const Value& a, const Value& b) {
    if (a.isInt32() && b.isInt32()) {
        return Value::Int32(a.int32Val * b.int32Val);
    }
    
    if (a.isFloat32() || b.isFloat32()) {
        float fa = a.isFloat32() ? a.float32Val : static_cast<float>(a.int32Val);
        float fb = b.isFloat32() ? b.float32Val : static_cast<float>(b.int32Val);
        return Value::Float32(fa * fb);
    }
    
    return Value::Null();
}

Value VMState::divide(const Value& a, const Value& b) {
    if (a.isInt32() && b.isInt32()) {
        if (b.int32Val == 0) {
            setError("Division by zero");
            return Value::Null();
        }
        return Value::Int32(a.int32Val / b.int32Val);
    }
    
    if (a.isFloat32() || b.isFloat32()) {
        float fa = a.isFloat32() ? a.float32Val : static_cast<float>(a.int32Val);
        float fb = b.isFloat32() ? b.float32Val : static_cast<float>(b.int32Val);
        if (fb == 0.0f) {
            setError("Division by zero");
            return Value::Null();
        }
        return Value::Float32(fa / fb);
    }
    
    return Value::Null();
}

Value VMState::modulo(const Value& a, const Value& b) {
    if (a.isInt32() && b.isInt32()) {
        if (b.int32Val == 0) {
            setError("Modulo by zero");
            return Value::Null();
        }
        return Value::Int32(a.int32Val % b.int32Val);
    }
    
    return Value::Null();
}

Value VMState::negate(const Value& v) {
    if (v.isInt32()) {
        return Value::Int32(-v.int32Val);
    }
    if (v.isFloat32()) {
        return Value::Float32(-v.float32Val);
    }
    return Value::Null();
}

// ===== Comparison Operations =====

Value VMState::compare_eq(const Value& a, const Value& b) {
    return Value::Bool(a.equals(b));
}

Value VMState::compare_ne(const Value& a, const Value& b) {
    return Value::Bool(!a.equals(b));
}

Value VMState::compare_lt(const Value& a, const Value& b) {
    if (a.isInt32() && b.isInt32()) {
        return Value::Bool(a.int32Val < b.int32Val);
    }
    if (a.isFloat32() || b.isFloat32()) {
        float fa = a.isFloat32() ? a.float32Val : static_cast<float>(a.int32Val);
        float fb = b.isFloat32() ? b.float32Val : static_cast<float>(b.int32Val);
        return Value::Bool(fa < fb);
    }
    return Value::Bool(false);
}

Value VMState::compare_le(const Value& a, const Value& b) {
    if (a.isInt32() && b.isInt32()) {
        return Value::Bool(a.int32Val <= b.int32Val);
    }
    if (a.isFloat32() || b.isFloat32()) {
        float fa = a.isFloat32() ? a.float32Val : static_cast<float>(a.int32Val);
        float fb = b.isFloat32() ? b.float32Val : static_cast<float>(b.int32Val);
        return Value::Bool(fa <= fb);
    }
    return Value::Bool(false);
}

Value VMState::compare_gt(const Value& a, const Value& b) {
    if (a.isInt32() && b.isInt32()) {
        return Value::Bool(a.int32Val > b.int32Val);
    }
    if (a.isFloat32() || b.isFloat32()) {
        float fa = a.isFloat32() ? a.float32Val : static_cast<float>(a.int32Val);
        float fb = b.isFloat32() ? b.float32Val : static_cast<float>(b.int32Val);
        return Value::Bool(fa > fb);
    }
    return Value::Bool(false);
}

Value VMState::compare_ge(const Value& a, const Value& b) {
    if (a.isInt32() && b.isInt32()) {
        return Value::Bool(a.int32Val >= b.int32Val);
    }
    if (a.isFloat32() || b.isFloat32()) {
        float fa = a.isFloat32() ? a.float32Val : static_cast<float>(a.int32Val);
        float fb = b.isFloat32() ? b.float32Val : static_cast<float>(b.int32Val);
        return Value::Bool(fa >= fb);
    }
    return Value::Bool(false);
}

// ===== Logical Operations =====

Value VMState::logical_not(const Value& v) {
    return Value::Bool(!v.isTruthy());
}

Value VMState::logical_and(const Value& a, const Value& b) {
    return Value::Bool(a.isTruthy() && b.isTruthy());
}

Value VMState::logical_or(const Value& a, const Value& b) {
    return Value::Bool(a.isTruthy() || b.isTruthy());
}

// ===== Template Formatting =====

std::string VMState::formatTemplate(const std::string& template_str, const std::vector<Value>& args) {
    std::string result;
    result.reserve(template_str.size() + 100); // Reserve some extra space
    
    size_t pos = 0;
    while (pos < template_str.size()) {
        size_t placeholder_start = template_str.find("${", pos);
        
        if (placeholder_start == std::string::npos) {
            // No more placeholders, append the rest
            result.append(template_str, pos, template_str.size() - pos);
            break;
        }
        
        // Append text before placeholder
        result.append(template_str, pos, placeholder_start - pos);
        
        // Find end of placeholder
        size_t placeholder_end = template_str.find("}", placeholder_start + 2);
        if (placeholder_end == std::string::npos) {
            // Malformed placeholder, append as-is
            result.append(template_str, placeholder_start, template_str.size() - placeholder_start);
            break;
        }
        
        // Extract argument index
        std::string index_str = template_str.substr(placeholder_start + 2, placeholder_end - placeholder_start - 2);
        try {
            size_t arg_index = std::stoul(index_str);
            if (arg_index < args.size()) {
                // Replace with argument value
                result.append(args[arg_index].toString());
            } else {
                // Invalid index, keep placeholder
                result.append(template_str, placeholder_start, placeholder_end - placeholder_start + 1);
            }
        } catch (const std::exception&) {
            // Invalid number, keep placeholder
            result.append(template_str, placeholder_start, placeholder_end - placeholder_start + 1);
        }
        
        pos = placeholder_end + 1;
    }
    
    return result;
}

} // namespace vm
} // namespace dialos<|MERGE_RESOLUTION|>--- conflicted
+++ resolved
@@ -1388,12 +1388,11 @@
                 }
                 
                 case NativeFunctionID::BUZZER_PLAY_MELODY: {
-<<<<<<< HEAD
                     if (argCount < 1) {
                         setError("playMelody() requires 1 argument");
                         return VMResult::ERROR;
                     }
-                    Value receiver = pop();
+                    
                     Value notesVal = pop();
                     
                     // Convert notes array to vector of integers
@@ -1410,10 +1409,6 @@
                     platform_.buzzer_playMelody(notes);
                     
                     for (uint8_t i = 1; i < argCount; i++) pop();
-=======
-                    // TODO: Implement melody playback
-                    for (uint8_t i = 0; i < argCount; i++) pop();
->>>>>>> 50d68fc4
                     push(Value::Null());
                     break;
                 }
@@ -1575,14 +1570,8 @@
                     break;
                 }
                 
-<<<<<<< HEAD
                 case NativeFunctionID::DISPLAY_GET_SIZE: {
-                    Value receiver = pop();
-=======
-                case NativeFunctionID::DISPLAY_GET_SIZE:
-                case NativeFunctionID::DISPLAY_DRAW_IMAGE: {
-                    // TODO: Implement these functions
->>>>>>> 50d68fc4
+                    
                     for (uint8_t i = 0; i < argCount; i++) pop();
                     
                     // Create object with width and height
@@ -1602,7 +1591,7 @@
                         setError("drawImage() requires 3 arguments (x, y, imageData)");
                         return VMResult::ERROR;
                     }
-                    Value receiver = pop();
+                    
                     Value imageDataVal = pop();
                     Value yVal = pop();
                     Value xVal = pop();
@@ -1640,11 +1629,7 @@
                 
                 // ===== Touch Functions =====
                 case NativeFunctionID::TOUCH_GET_POSITION: {
-<<<<<<< HEAD
-                    Value receiver = pop();
-=======
-                    // TODO: Return object with {x, y, pressed}
->>>>>>> 50d68fc4
+                    
                     for (uint8_t i = 0; i < argCount; i++) pop();
                     
                     // Create object with x, y, and pressed state
